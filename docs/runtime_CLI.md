--- conflicted
+++ resolved
@@ -1,34 +1,3 @@
-<<<<<<< HEAD
-###
-TODO: Write help for any CLI not preceded by "###".
-###
-
-act_prof_add_member_to_group
-act_prof_create_group
-act_prof_create_member
-act_prof_delete_group
-act_prof_delete_member
-act_prof_dump
-act_prof_dump_group
-act_prof_dump_member
-act_prof_modify_member
-act_prof_remove_member_from_group
-counter_read
-counter_reset
-help
-load_new_config_file
-mc_dump
-mc_mgrp_create
-mc_mgrp_destroy
-mc_node_associate
-mc_node_create
-mc_node_destroy
-mc_node_dissociate
-mc_node_update
-mc_set_lag_membership
-meter_array_set_rates
-meter_get_rates
-=======
 ```
 TODO: act_prof_add_member_to_group
 TODO: act_prof_create_group
@@ -56,7 +25,6 @@
 TODO: meter_array_set_rates
 TODO: meter_get_rates
 ```
->>>>>>> 353bd662
 
 ### meter_set_rates
 
@@ -67,29 +35,13 @@
 Configure rates for a meter: meter_set_rates <name> <index> <rate_1>:<burst_1> <rate_2>:<burst_2> ...
 ```
 
-<<<<<<< HEAD
-Meter behavior is specified in RFC 2698.
-=======
 Meter behavior is specified in [RFC 2697](https://tools.ietf.org/html/rfc2697)
 and [RFC 2698](https://tools.ietf.org/html/rfc2698).
->>>>>>> 353bd662
 
 The user enters the meter rate in bytes/microsecond and burst_size in bytes.  If
 the meter type is packets, the rate is entered in packets/microsecond and
 burst_size is the number of packets.
 
-<<<<<<< HEAD
-port_add
-port_remove
-register_read
-register_reset
-register_write
-reset_state
-serialize_state
-set_crc16_parameters
-set_crc32_parameters
-shell
-=======
 
 ```
 TODO: port_add
@@ -103,7 +55,6 @@
 TODO: set_crc32_parameters
 TODO: shell
 ```
->>>>>>> 353bd662
 
 ### show_actions
 
@@ -111,32 +62,19 @@
 name and list of parameters.  For each parameter, the name and width in bits is
 shown.
 
-<<<<<<< HEAD
-=======
-
->>>>>>> 353bd662
+
 ### show_ports
 
 No parameters.  Shows the port numbers, the interface names they are associated
 with, and their status (e.g. up or down).
 
-<<<<<<< HEAD
-=======
-
->>>>>>> 353bd662
+
 ### show_tables
 
 No parameters.  For every table in the currently loaded P4 program, shows the
 name, implementation (often `None`, but can be an action profile or action
 selector for tables created with those options), and a list of table search key
 fields, giving for each such field its name, match kind (e.g. `exact`, `lpm`,
-<<<<<<< HEAD
-`ternary`, `range), and width in bits.
-
-TBD: `swap_configs`
-
-TBD: `switch_info`
-=======
 `ternary`, `range`), and width in bits.
 
 
@@ -145,7 +83,6 @@
 TODO: switch_info
 ```
 
->>>>>>> 353bd662
 
 ### table_add
 
@@ -165,12 +102,6 @@
 widths for every table, after the `mk=` string.
 
 Numeric values can be specified in decimal, or hexadecimal prefixed with `0x`.
-<<<<<<< HEAD
-As a special case, 32-bit values can be specified like IPv4 addresses, in dotted
-decimal, e.g. `10.1.2.3`, and 48-bit values can be specified like Ethernet MAC
-addresses, with each byte in two hexadecimal digits, with bytes separated by
-`:`, e.g. `00:12:34:56:78:9a`.
-=======
 
 There are some special syntaxes accepted to specify numeric values for the
 convenience of some common network address formats:
@@ -182,7 +113,6 @@
   See [RFC 2732](https://www.ietf.org/rfc/rfc2732.txt).
 * 48-bit values can be specified like Ethernet MAC addresses, with each byte in
   two hexadecimal digits, with bytes separated by `:`, e.g. `00:12:34:56:78:9a`.
->>>>>>> 353bd662
 
 Table search key fields with match kind `lpm` should have the value followed by
 the prefix length after a slash character `/`, e.g. `0x0a010203/24`.  The prefix
@@ -216,31 +146,6 @@
 and width in bits of all parameters of every action.
 
 
-<<<<<<< HEAD
-table_clear
-table_delete
-table_dump
-table_dump_entry
-table_dump_entry_from_key
-table_dump_group
-table_dump_member
-table_indirect_add
-table_indirect_add_member_to_group
-table_indirect_add_with_group
-table_indirect_create_group
-table_indirect_create_member
-table_indirect_delete
-table_indirect_delete_group
-table_indirect_delete_member
-table_indirect_modify_member
-table_indirect_remove_member_from_group
-table_indirect_reset_default
-table_indirect_set_default
-table_indirect_set_default_with_group
-table_info
-table_modify
-table_num_entries
-=======
 ```
 TODO: table_clear
 TODO: table_delete
@@ -267,7 +172,6 @@
 TODO: table_num_entries
 ```
 
->>>>>>> 353bd662
 
 ### table_reset_default
 
@@ -280,10 +184,7 @@
 value, as specified in the P4 program.  If no default action is specified in the
 P4 program, it is a no-op action, sometimes called `NoAction`.
 
-<<<<<<< HEAD
-=======
-
->>>>>>> 353bd662
+
 ### table_set_default
 
 ```
@@ -298,15 +199,9 @@
 See documentation for the `table_add` command for how action parameters are
 specified.
 
-<<<<<<< HEAD
-table_set_timeout
-table_show_actions
-write_config_to_file
-=======
 
 ```
 TODO: table_set_timeout
 TODO: table_show_actions
 TODO: write_config_to_file
-```
->>>>>>> 353bd662
+```