--- conflicted
+++ resolved
@@ -40,13 +40,7 @@
 
 }  // namespace
 
-<<<<<<< HEAD
-using namespace p4::thrift;
-using namespace p4::thrift::protocol;
-using namespace p4::thrift::transport;
-=======
 namespace runtime = bm_runtime::standard;
->>>>>>> 0c08c766
 
 namespace {
 
