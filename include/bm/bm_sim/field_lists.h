/* Copyright 2013-present Barefoot Networks, Inc.
 *
 * Licensed under the Apache License, Version 2.0 (the "License");
 * you may not use this file except in compliance with the License.
 * You may obtain a copy of the License at
 *
 *   http://www.apache.org/licenses/LICENSE-2.0
 *
 * Unless required by applicable law or agreed to in writing, software
 * distributed under the License is distributed on an "AS IS" BASIS,
 * WITHOUT WARRANTIES OR CONDITIONS OF ANY KIND, either express or implied.
 * See the License for the specific language governing permissions and
 * limitations under the License.
 */

/*
 * Antonin Bas (antonin@barefootnetworks.com)
 *
 */

//! @file field_lists.h

#ifndef BM_BM_SIM_FIELD_LISTS_H_
#define BM_BM_SIM_FIELD_LISTS_H_

#include <boost/functional/hash.hpp>
#include <boost/variant.hpp>

#include <utility>  // for pair<>
#include <vector>
#include <unordered_set>

#include "phv_forward.h"

namespace bm {

//! Corresponds to a `field_list` object in P4 v1.0.2. Some targets -this is the
//! case for the simple switch target- need to access FieldList instances (using
//! Context::get_field_list() or Switch::get_field_list()). The simple switch
//! target uses this to implement metadata carry when cloning a packet.
class FieldList {
 public:
  struct field_t {
    header_id_t header;
    int offset;

    bool operator==(const field_t& other) const {
      return header == other.header && offset == other.offset;
    }
    bool operator!=(const field_t& other) const {
      return !(*this == other);
    }
  };

  struct constant_t {
    int value;
    bool operator==(const constant_t& other) const {
      return value == other.value;
    }
    bool operator!=(const constant_t& other) const {
      return !(*this == other);
    }
  };

 public:
<<<<<<< HEAD
  typedef boost::variant<field_t, constant_t> field_list_member_t;
  typedef std::vector<field_list_member_t>::iterator iterator;
  typedef std::vector<field_list_member_t>::const_iterator const_iterator;
  typedef std::vector<field_list_member_t>::reference reference;
  typedef std::vector<field_list_member_t>::const_reference const_reference;
  typedef size_t size_type;
=======
  using iterator = std::vector<field_t>::iterator;
  using const_iterator = std::vector<field_t>::const_iterator;
  using reference = std::vector<field_t>::reference;
  using const_reference = std::vector<field_t>::const_reference;
  using size_type = size_t;
>>>>>>> c1652900

 public:
  void push_back_field(header_id_t header, int field_offset) {
    field_t f = {header, field_offset};
    fields.push_back(field_list_member_t(f));
    fields_set.insert(field_list_member_t(f));
  }

  void push_back_constant(int value) {
    constant_t c = {value};
    fields.push_back(field_list_member_t(c));
    fields_set.insert(field_list_member_t(c));
  }

  // iterators

  //! NC
  iterator begin() { return fields.begin(); }

  //! NC
  const_iterator begin() const { return fields.begin(); }

  //! NC
  iterator end() { return fields.end(); }

  //! NC
  const_iterator end() const { return fields.end(); }

  //! Returns true if the FieldList contains the given field, identified by the
  //! header id and the offset of the field in the header
  bool contains(header_id_t header, int field_offset) const {
    field_t f = {header, field_offset};
    auto it = fields_set.find(field_list_member_t(f));
    return it != fields_set.end();
  }

 private:
  struct FieldKeyHash {
    std::size_t operator()(const field_list_member_t& flm) const {
      std::size_t seed = 0;
      if (flm.type() == typeid(field_t)) {
        field_t f = boost::get<field_t>(flm);
        boost::hash_combine(seed, f.header);
        boost::hash_combine(seed, f.offset);
      } else if (flm.type() == typeid(constant_t)) {
        constant_t c = boost::get<constant_t>(flm);
        boost::hash_combine(seed, c.value);
      }
      return seed;
    }
  };

 private:
  std::vector<field_list_member_t> fields{};
  std::unordered_set<field_list_member_t, FieldKeyHash> fields_set{};
};

}  // namespace bm

#endif  // BM_BM_SIM_FIELD_LISTS_H_<|MERGE_RESOLUTION|>--- conflicted
+++ resolved
@@ -63,20 +63,12 @@
   };
 
  public:
-<<<<<<< HEAD
-  typedef boost::variant<field_t, constant_t> field_list_member_t;
-  typedef std::vector<field_list_member_t>::iterator iterator;
-  typedef std::vector<field_list_member_t>::const_iterator const_iterator;
-  typedef std::vector<field_list_member_t>::reference reference;
-  typedef std::vector<field_list_member_t>::const_reference const_reference;
-  typedef size_t size_type;
-=======
-  using iterator = std::vector<field_t>::iterator;
-  using const_iterator = std::vector<field_t>::const_iterator;
-  using reference = std::vector<field_t>::reference;
-  using const_reference = std::vector<field_t>::const_reference;
+  using field_list_member_t = boost::variant<field_t, constant_t>;
+  using iterator = std::vector<field_list_member_t>::iterator;
+  using const_iterator = std::vector<field_list_member_t>::const_iterator;
+  using reference = std::vector<field_list_member_t>::reference;
+  using const_reference = std::vector<field_list_member_t>::const_reference;
   using size_type = size_t;
->>>>>>> c1652900
 
  public:
   void push_back_field(header_id_t header, int field_offset) {
