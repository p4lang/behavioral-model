ACLOCAL_AMFLAGS = ${ACLOCAL_FLAGS} -I m4

<<<<<<< HEAD
if P4THRIFT
  AM_CPPFLAGS += -DP4THRIFT
endif

SUBDIRS = thrift_src third_party modules tests targets
=======
if COND_TARGETS
    MAYBE_TARGETS = targets
endif

SUBDIRS = thrift_src third_party modules tests $(MAYBE_TARGETS)

bm_p4dbg: tools/p4dbg.py
	cp $< $@
	chmod +x $@

bm_CLI: tools/runtime_CLI.py
	cp $< $@
	chmod +x $@

bm_nanomsg_events: tools/nanomsg_client.py
	cp $< $@
	chmod +x $@

EXTRA_DIST = \
tools/p4dbg.py \
tools/runtime_CLI.py \
tools/nanomsg_client.py

dist_bin_SCRIPTS = \
bm_p4dbg \
bm_CLI \
bm_nanomsg_events

CLEANFILES = $(dist_bin_SCRIPTS)

# needs to be installed because it is needed by bm_p4dbg
python_PYTHON = \
tools/runtime_CLI.py

# I am leaving all style-related files (cpplint) out of dist on purpose, maybe
# will add them later if needed

EXTRA_DIST += \
Doxyfile \
Doxymain.md \
LICENSE \
README.md \
install_deps.sh

# tools directory
EXTRA_DIST += \
tools/run_valgrind.sh \
tools/veth_setup.sh \
tools/veth_teardown.sh

# mininet directory
EXTRA_DIST += \
mininet/1sw_demo.py \
mininet/p4_mininet.py

# docs directory
EXTRA_DIST += \
docs/JSON_format.md
>>>>>>> 166f65e0
<|MERGE_RESOLUTION|>--- conflicted
+++ resolved
@@ -1,12 +1,9 @@
 ACLOCAL_AMFLAGS = ${ACLOCAL_FLAGS} -I m4
 
-<<<<<<< HEAD
 if P4THRIFT
   AM_CPPFLAGS += -DP4THRIFT
 endif
 
-SUBDIRS = thrift_src third_party modules tests targets
-=======
 if COND_TARGETS
     MAYBE_TARGETS = targets
 endif
@@ -64,5 +61,4 @@
 
 # docs directory
 EXTRA_DIST += \
-docs/JSON_format.md
->>>>>>> 166f65e0
+docs/JSON_format.md